--- conflicted
+++ resolved
@@ -337,17 +337,6 @@
                 return;
             }
 
-<<<<<<< HEAD
-        $functionName = $tokens[$stackPtr]['content'];
-        if (in_array($functionName, self::$autoEscapedFunctions) === true) {
-            return;
-        }
-
-        if (in_array($functionName, self::$sanitizingFunctions) === false) {
-            $error = sprintf("Expected a sanitizing function (see Codex for 'Data Validation'), but instead saw '%s'", $tokens[$stackPtr]['content']);
-            $phpcsFile->addError($error, $stackPtr);
-            return;
-=======
             // Ignore whitespaces
             if ( $tokens[$i]['code'] == T_WHITESPACE )
                 continue;
@@ -383,9 +372,9 @@
             else {
                 $functionName = $tokens[$i]['content'];
                 if (
-                    in_array($functionName, $this->autoEscapedFunctions) === false
+                    in_array($functionName, self::$autoEscapedFunctions) === false
                     &&
-                    in_array($functionName, $this->sanitizingFunctions) === false
+                    in_array($functionName, self::$sanitizingFunctions) === false
                     ) {
 
                     $phpcsFile->addError( "Expected a sanitizing function (see Codex for 'Data Validation'), but instead saw '%s'", $i, null, $tokens[$i]['content'] );
@@ -397,7 +386,6 @@
                 }
                 continue;
             }
->>>>>>> ec59ae12
         }
 
     }//end process()
