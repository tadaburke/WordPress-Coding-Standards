--- conflicted
+++ resolved
@@ -52,7 +52,8 @@
 
     ... and so on...
 
-<<<<<<< HEAD
+If you are using **PhpStorm**, please see “[PHP Code Sniffer with WordPress Coding Standards Integration in PhpStorm](http://confluence.jetbrains.com/display/PhpStorm/WordPress+Development+using+PhpStorm#WordPressDevelopmentusingPhpStorm-PHPCodeSnifferwithWordPressCodingStandardsIntegrationinPhpStorm)” from their docs.
+
 ### Subset standards
 
 The WordPress standard encompases a superset of the sniffs that the WordPress community may need. It includes sniffs for **Core** standards, but then it also includes sniffs for the [WordPress **VIP** coding requirements](vip.wordpress.com/documentation/code-review-what-we-look-for/), as well as some best practice **Extras**. If you just use the `WordPress` standard, you'll get everything. But if you're not working in the WordPress VIP environment, for example, this won't good for you. So you can reference a specific ruleset when you invoke `phpcs`:
@@ -72,9 +73,6 @@
 ```sh
 phpcs --standard=WordPressCore *.php
 ```
-=======
-If you are using **PhpStorm**, please see “[PHP Code Sniffer with WordPress Coding Standards Integration in PhpStorm](http://confluence.jetbrains.com/display/PhpStorm/WordPress+Development+using+PhpStorm#WordPressDevelopmentusingPhpStorm-PHPCodeSnifferwithWordPressCodingStandardsIntegrationinPhpStorm)” from their docs.
->>>>>>> 38c30be3
 
 ### Using the WordPress standard on projects
 
